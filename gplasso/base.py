from typing import Union, Optional, Any
from copy import deepcopy
from functools import partial
from itertools import product
from dataclasses import dataclass

import numpy as np
from numpy.random import Generator, RandomState
import pandas as pd
import jax.numpy as jnp
from scipy.stats import norm as normal_dbn
from scipy.stats import chi2

import jax
from jax import jacfwd

from .fit_gplasso import fit_gp_lasso
from .kernels import covariance_structure

from .peaks import (get_gradient,
                    get_tangent_gradient,
                    get_normal_gradient,
                    get_hessian,
                    Peak,
                    Point,
                    extract_peaks,
                    extract_points)

DEBUG = False

@dataclass
class PointWithSlices(object):

    point: Point
    value_idx: int    # index into col of cov for value coords
    gradient_slice: slice # index into col of cov for gradient coords
    hessian_slice: slice # index into row/col of Hessian for each peak

    def get_value(self,
                  arr: np.ndarray):
        """
        Parameters
        ----------
        self : [Argument]
        arr : np.ndarray [Argument]

        """
        return arr[self.value_idx]

    def set_value(self,
                  arr: np.ndarray,
                  val: np.ndarray):
        """
        Parameters
        ----------
        self : [Argument]
        arr : np.ndarray [Argument]
        val : np.ndarray [Argument]

        """
        arr[self.value_idx] = val

    def get_gradient(self,
                     arr: np.ndarray):
        """
        Parameters
        ----------
        self : [Argument]
        arr : np.ndarray [Argument]

        """
        return arr[self.gradient_slice]

    def set_gradient(self,
                     arr: np.ndarray,
                     grad: np.ndarray):
        """
        Parameters
        ----------
        self : [Argument]
        arr : np.ndarray [Argument]
        grad : np.ndarray [Argument]

        """
        arr[self.gradient_slice] =  grad

    def get_hessian_block(self,
                          arr: np.ndarray):
        """
        Parameters
        ----------
        self : [Argument]
        arr : np.ndarray [Argument]

        """
        return arr[self.hessian_slice]

@dataclass
class LASSOInference(object):

    penalty: np.ndarray
    model_kernel: covariance_structure
    randomizer_kernel: covariance_structure
    inference_kernel: Optional[covariance_structure] = None
    
    def __post_init__(self):
        if self.inference_kernel is None:
            self.inference_kernel = self.model_kernel

    def fit(self,
<<<<<<< HEAD
            Z,
            perturbation=None,
            **sample_args):
        
=======
            Z: np.ndarray,
            perturbation: Optional[np.ndarray] = None,
            rng: Optional[Union[Generator, RandomState]] = None):
        """
        Parameters
        ----------
        self : [Argument]
        Z : np.ndarray [Argument]
        perturbation : Optional[np.ndarray], optional, default: None [Argument]
        rng : Optional[], optional, default: None [Argument]

        """

>>>>>>> 55e15de7
        # fit the GP lasso
        if perturbation is None:
            perturbation = self.randomizer_kernel.sample(**sample_args)
        self.Z, self.perturbation_ = Z, perturbation
        MK, RK = self.model_kernel, self.randomizer_kernel
        E, soln, subgrad = fit_gp_lasso(self.Z + self.perturbation_,
                                        [MK, RK],
                                        self.penalty)

        self.E_, self.soln, self.subgrad = E, soln, subgrad
        
        return E, soln, subgrad

    def setup_inference(self,
                        inactive: np.ndarray,
                        model_spec: Optional[Any]=[],
                        inference_kernel: Optional[covariance_structure]=None):
        """
        Parameters
        ----------
        self : [Argument]
        inactive : np.ndarray [Argument]
        model_spec : Optional[Any] [Argument]

        """

        raise NotImplementedError('abstract method')

    def summary(self,
                level: float = 0.90,
                param: Optional[Any]=None):
        """
        Parameters
        ----------
        self : [Argument]
        level : float, optional, default: 0.9 [Argument]
        param : Optional[Any], optional, default: None [Argument]

        """

        raise ValueError('abstract method')<|MERGE_RESOLUTION|>--- conflicted
+++ resolved
@@ -108,26 +108,19 @@
             self.inference_kernel = self.model_kernel
 
     def fit(self,
-<<<<<<< HEAD
             Z,
             perturbation=None,
             **sample_args):
-        
-=======
-            Z: np.ndarray,
-            perturbation: Optional[np.ndarray] = None,
-            rng: Optional[Union[Generator, RandomState]] = None):
         """
         Parameters
         ----------
         self : [Argument]
         Z : np.ndarray [Argument]
         perturbation : Optional[np.ndarray], optional, default: None [Argument]
-        rng : Optional[], optional, default: None [Argument]
+        sample_args : dict, passed to sampler
 
         """
 
->>>>>>> 55e15de7
         # fit the GP lasso
         if perturbation is None:
             perturbation = self.randomizer_kernel.sample(**sample_args)
